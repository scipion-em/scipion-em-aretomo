# **************************************************************************
# *
# * Authors:     Grigory Sharov (gsharov@mrc-lmb.cam.ac.uk) [1]
# *              Federico P. de Isidro Gomez (fp.deisidro@cnb.csic.es) [2]
# *              Alberto Garcia Mena (alberto.garcia@cnb.csic.es) [2]
# *
# * [1] MRC Laboratory of Molecular Biology (MRC-LMB)
# * [2] Centro Nacional de Biotecnologia, CSIC, Spain
# *
# * This program is free software; you can redistribute it and/or modify
# * it under the terms of the GNU General Public License as published by
# * the Free Software Foundation; either version 3 of the License, or
# * (at your option) any later version.
# *
# * This program is distributed in the hope that it will be useful,
# * but WITHOUT ANY WARRANTY; without even the implied warranty of
# * MERCHANTABILITY or FITNESS FOR A PARTICULAR PURPOSE.  See the
# * GNU General Public License for more details.
# *
# * You should have received a copy of the GNU General Public License
# * along with this program; if not, write to the Free Software
# * Foundation, Inc., 59 Temple Place, Suite 330, Boston, MA
# * 02111-1307  USA
# *
# *  All comments concerning this program package may be sent to the
# *  e-mail address 'scipion@cnb.csic.es'
# *
# **************************************************************************

import os
from glob import glob
import numpy as np
import time
from typing import List, Literal, Tuple, Union, Optional

from pyworkflow.protocol import params, STEPS_PARALLEL
from pyworkflow.constants import PROD
from pyworkflow.object import Set
from pyworkflow.protocol import ProtStreamingBase
import pyworkflow.utils as pwutils
from pwem.protocols import EMProtocol
from pwem.objects import Transform
from pwem.emlib.image import ImageHandler
from tomo.protocols import ProtTomoBase
from tomo.objects import (Tomogram, TiltSeries, TiltImage,
                          SetOfTomograms, SetOfTiltSeries, SetOfCTFTomoSeries, CTFTomoSeries)

from .. import Plugin
from aretomo.convert.convert import getTransformationMatrix, readAlnFile
from ..constants import RECON_SART, LOCAL_MOTION_COORDS, LOCAL_MOTION_PATCHES
from ..convert.dataimport import AretomoCtfParser

OUT_TS = "outputSetOfTiltSeries"
OUT_TS_ALN = "outputInterpolatedSetOfTiltSeries"
OUT_TOMO = "outputSetOfTomograms"
OUT_CTFS = "SetOfCTFTomoSeries"


class ProtAreTomoAlignRecon(EMProtocol, ProtTomoBase, ProtStreamingBase):
    """ Protocol for fiducial-free alignment and reconstruction for tomography available in streaming. """
    _label = 'tilt-series align and reconstruct'
    _devStatus = PROD
    _possibleOutputs = {OUT_TS: SetOfTiltSeries,
                        OUT_TS_ALN: SetOfTiltSeries,
                        OUT_TOMO: SetOfTomograms,
                        OUT_CTFS: SetOfCTFTomoSeries}

    def __init__(self, **args):
        EMProtocol.__init__(self, **args)
        self.stepsExecutionMode = STEPS_PARALLEL
        self.TS_read = []
        self.outputSOTSList_objID = []

        # --------------------------- DEFINE param functions ----------------------
    def _defineParams(self, form):
        # Keep this for compatibility with older plugin versions
        form.addHidden('tiltAxisAngle', params.FloatParam,
                       default=0., label='Tilt axis angle',
                       help='Note that the orientation of tilt axis is '
                            'relative to the y-axis (vertical axis of '
                            'tilt image) and rotates counter-clockwise.\n'
                            'NOTE: this is the same convention as IMOD.')
        form.addSection(label='Input')
        form.addParam('inputSetOfTiltSeries',
                      params.PointerParam,
                      pointerClass='SetOfTiltSeries',
                      important=True,
                      label='Input set of Tilt-Series',
                      help='If you choose to skip alignment, the input '
                           'tilt-series are expected to be already aligned.')

        form.addParam('skipAlign', params.BooleanParam,
                      default=False, label='Skip alignment?',
                      help='You can skip alignment if you just want to '
                           'reconstruct a tomogram from already '
                           'aligned tilt-series.')

        form.addParam('makeTomo', params.BooleanParam,
                      default=True, label='Reconstruct tomogram?',
                      help='You can skip tomogram reconstruction, so that input '
                           'tilt-series will be only aligned.')

        form.addParam('saveStack', params.BooleanParam,
                      condition="not makeTomo and not skipAlign",
                      default=True, label="Save interpolated aligned TS?",
                      help="Choose No to discard aligned stacks.")

        form.addParam('useInputProt', params.BooleanParam, default=False,
                      condition="not skipAlign",
                      expertLevel=params.LEVEL_ADVANCED,
                      label="Use alignment from previous AreTomo run?")
        form.addParam('inputProt', params.PointerParam, allowsNull=True,
                      pointerClass="ProtAreTomoAlignRecon",
                      condition="not skipAlign and useInputProt",
                      expertLevel=params.LEVEL_ADVANCED,
                      label="Previous AreTomo run",
                      help="Use alignment from a previous AreTomo run. "
                           "The match is made using *tsId*. This option is useful "
                           "when working with odd/even tilt-series sets. "
                           "All other input alignment parameters will be ignored.")

        form.addParam('binFactor', params.IntParam,
                      default=2, label='Binning', important=True,
                      help='Binning for aligned output tilt-series / volume.')

        form.addParam('alignZ', params.IntParam, default=800,
                      condition='not skipAlign and not useInputProt',
                      important=True,
                      label='Volume height for alignment (voxels)',
                      help='Specifies Z height (*unbinned*) of the temporary volume '
                           'reconstructed for projection matching as part '
                           'of the alignment process. This value plays '
                           'an important role in alignment accuracy. This '
                           'Z height should be always smaller than tomogram '
                           'thickness and should be close to the sample '
                           'thickness.')

        form.addParam('tomoThickness', params.IntParam,
                      condition='makeTomo', important=True,
                      default=1200, label='Tomogram thickness unbinned (voxels)',
                      help='Z height of the reconstructed volume in '
                           '*unbinned* voxels.')

        form.addParam('refineTiltAngles',
                      params.EnumParam, condition="not useInputProt",
                      choices=['No', 'Measure only', 'Measure and correct'],
                      display=params.EnumParam.DISPLAY_COMBO,
                      label="Refine tilt angles?", default=1,
                      help="You have three options:\na) Disable measure and correction\n"
                           "b) Measure only (default). Correction is done during alignment but not "
                           "for final reconstruction\nc) Measure and correct\n\n"
                           "Occasionally, the measurement is erroneous and can impair the "
                           "alignment accuracy. Please note that the orientation of the missing "
                           "wedge will be changed as a result of the correction of tilt offset. "
                           "For subtomogram averaging, tomograms reconstructed from tilt "
                           "series collected within the same tilt range may have different "
                           "orientations of missing wedges.")

        form.addParam('refineTiltAxis', params.EnumParam,
                      condition="not useInputProt",
                      choices=['No',
                               'Refine and use the refined value for the entire tilt series',
                               'Refine and calculate tilt axis at each tilt angle'],
                      display=params.EnumParam.DISPLAY_COMBO,
                      label="Refine tilt axis angle?", default=1,
                      help="Tilt axis determination is a two-step processing in AreTomo. "
                           "A single tilt axis is first calculated followed by the determination "
                           "of how tilt axis varies over the entire tilt range. The initial "
                           "value lets users enter their estimate and AreTomo refines the "
                           "estimate in [-3º, 3º] range.")

        form.addParam('outImod', params.EnumParam,
                      display=params.EnumParam.DISPLAY_COMBO,
                      choices=['No', 'Relion 4', 'Warp', 'Save locally aligned TS'],
                      default=0,
                      label="Generate extra IMOD output?",
                      help="0 - No\n1 - generate IMOD files for Relion 4\n"
                           "2 - generate IMOD files for Warp\n"
                           "3 - generate global and local-aligned tilt series stack. "
                           "High frequencies are enhanced to alleviate the attenuation "
                           "due to interpolation.")

        form.addSection(label='Extra options')
        form.addParam('doDW', params.BooleanParam, default=False,
                      label="Do dose-weighting?")
        form.addParam('reconMethod', params.EnumParam,
                      choices=['SART', 'WBP'],
                      display=params.EnumParam.DISPLAY_HLIST,
                      label="Reconstruction method", default=RECON_SART,
                      help="Choose either SART or weighted back "
                           "projection (WBP).")

        line = form.addLine("SART options", condition='reconMethod==0')
        line.addParam('SARTiter', params.IntParam, default=15,
                      label='iterations')
        line.addParam('SARTproj', params.IntParam, default=5,
                      label='projections per subset')

        form.addParam('flipInt', params.BooleanParam, default=False,
                      label="Flip intensity?",
                      help="By default, the reconstructed volume "
                           "and the input tilt series use the same grayscale "
                           "that makes dense structures dark.")

        form.addParam('flipVol', params.BooleanParam,
                      condition="makeTomo",
                      default=True,
                      label="Flip volume?",
                      help="Set to Yes when making a tomogram and No when "
                           "making a tilt-series. This way the output orientation "
                           "will be similar to IMOD.")

        form.addParam('roiArea', params.StringParam, default='',
                      condition="not useInputProt",
                      label="ROI for focused alignment",
                      help="By default AreTomo assumes the region of interest "
                           "at the center of 0º projection image. A circular "
                           "mask is employed to down-weight the area outside "
                           "ROI during the alignment. When the structures of "
                           "interest are far away from the tilt axis, the "
                           "angular error in the determination of tilt axis "
                           "will significantly amplify the translational error. "
                           "ROI function can effectively improve the alignment "
                           "accuracy for the distant structures.\nHere you can "
                           "provide *a pair of x and y coordinates*, representing "
                           "the center of the region of interest.\n"
                           "The region of interest should be selected from 0º "
                           "projection image with the origin at the lower left "
                           "corner. IMOD's Pixel View is a good tool to select "
                           "the center of region of interest.")

        group = form.addGroup('Local motion correction')
        group.addParam('sampleType', params.EnumParam,
                       condition="not useInputProt",
                       choices=['Disable local correction', 'Isolated',
                                'Well distributed'],
                       display=params.EnumParam.DISPLAY_COMBO,
                       label="Sample type", default=0,
                       help="AreTomo provides two means to correct the local "
                            "motion, one for isolated sample and the other "
                            "for well distributed across the field of view.")

        group.addParam('coordsFn', params.FileParam, default='',
                       label='Coordinate file',
                       condition='not useInputProt and sampleType==%d' % LOCAL_MOTION_COORDS,
                       help="A list of x and y coordinates should be put "
                            "into a two-column text file, one column for x "
                            "and the other for y. Each pair defines a region "
                            "of interest (ROI). The origin of the coordinate "
                            "system is at the image's lower left corner.")

        line = group.addLine("Patches",
                             condition='not useInputProt and sampleType==%d' % LOCAL_MOTION_PATCHES)
        line.addParam('patchX', params.IntParam, default=5,
                      label='X')
        line.addParam('patchY', params.IntParam, default=5,
                      label='Y')

        form.addParam('darkTol', params.FloatParam, default=0.7,
                      important=True,
                      label="Dark tolerance",
                      help="Set tolerance for removing dark images. The range is "
                           "in (0, 1). The default value is 0.7. "
                           "The higher value is more restrictive.")

        form.addParam('extraParams', params.StringParam, default='',
                      expertLevel=params.LEVEL_ADVANCED,
                      label='Additional parameters',
                      help="Extra command line parameters. See AreTomo help.")

        form.addHidden(params.GPU_LIST, params.StringParam,
                       default='0', label="Choose GPU IDs")

        form.addParallelSection(threads=3)

    # --------------------------- INSERT steps functions ----------------------
    def stepsGeneratorStep(self) -> None:
        """
        This step should be implemented by any streaming protocol.
        It should check its input and when ready conditions are met
        call the self._insertFunctionStep method.
        """
        closeSetStepDeps=[]
        self.readingOutput()
        while True:
            listTSInput = list(self._getSetOfTiltSeries().getIdSet())
            if not self._getSetOfTiltSeries().isStreamOpen() and self.TS_read == listTSInput:
                self.info('Input set closed, all items processed\n')
                self._insertFunctionStep(self._closeOutputSet, prerquisites=closeSetStepDeps)
                break
            for ts in self._getSetOfTiltSeries():
                if ts.getObjId() not in self.TS_read:
                    self.info(f"TS_ID input: {listTSInput}\n"
                              f"TS_ID reading... {ts.getObjId()}\n"
                              f"TS_ID read: {self.TS_read}\n")
                    self.TS_read.append(ts.getObjId())
                    try:
                        args = (ts.getObjId(), ts.getTsId(),
                                ts.getFirstItem().getFileName())
                        convertInput = self._insertFunctionStep(
                            self.convertInputStep, *args, prerequisites=[])
                        runAreTomo = self._insertFunctionStep(
                            self.runAreTomoStep, *args,   prerequisites=[convertInput])
                        createOutputS = self._insertFunctionStep(
                            self.createOutputStep, *args, prerequisites=[runAreTomo])
                        closeSetStepDeps.append(createOutputS)

                    except Exception as e:
                        self.error(f'Error reading TS info: {e}')
                        self.error(f'ts.getFirstItem(): {ts.getFirstItem()}')
                time.sleep(10)

    # --------------------------- STEPS functions -----------------------------
    def convertInputStep(self, tsObjId: int, tsId: str, tsFn: str):
        self.info(f'------- convertInputStep ts_id: {tsObjId}')

        ts = self._getSetOfTiltSeries()[tsObjId]

        extraPrefix = self._getExtraPath(tsId)
        tmpPrefix = self._getTmpPath(tsId)
        pwutils.makePath(tmpPrefix)
        pwutils.makePath(extraPrefix)

        # Apply the transformation for the input tilt-series
        outputTsFileName = self.getFilePath(tsFn, tmpPrefix, ".mrc")
        rotationAngle = ts.getAcquisition().getTiltAxisAngle()
        doSwap = 45 < abs(rotationAngle) < 135
        ts.applyTransform(outputTsFileName, swapXY=doSwap)

        # Generate angle file
        angleFilePath = self.getFilePath(tsFn, tmpPrefix, ".tlt")
        self._generateTltFile(ts, angleFilePath)

        if self.useInputProt:
            # Find and copy aln file
            protExtra = self.inputProt.get()._getExtraPath(tsId)
            protAlnBase = self.getFilePath(tsFn, protExtra, ".aln").replace(
                "_even", "*").replace("_odd", "*")
            protAln = glob(protAlnBase)
            if protAln:
                pwutils.copyFile(protAln[0],
                                 self.getFilePath(tsFn, extraPrefix, ".aln"))
                self.info(f"Using input alignment: {protAln[0]}")
            else:
                raise FileNotFoundError("Missing input aln file ", protAlnBase)

    def runAreTomoStep(self, tsObjId: int, tsId: str, tsFn: str):
        """ Call AreTomo with the appropriate parameters. """
        self.info(f'------- runAreTomoStep ts_id: {tsObjId}')

        tsSet = self._getSetOfTiltSeries()
        ts = tsSet[tsObjId]

        extraPrefix = self._getExtraPath(tsId)
        tmpPrefix = self._getTmpPath(tsId)

        args = {
            '-InMrc': self.getFilePath(tsFn, tmpPrefix, ".mrc"),
            '-OutMrc': self.getFilePath(tsFn, extraPrefix, ".mrc"),
            '-OutImod': self.outImod.get(),
            '-AngFile': self.getFilePath(tsFn, tmpPrefix, ".tlt"),
            '-VolZ': self.tomoThickness if self.makeTomo else 0,
            '-OutBin': self.binFactor,
            '-FlipInt': 1 if self.flipInt else 0,
            '-FlipVol': 1 if self.makeTomo and self.flipVol else 0,
            '-PixSize': tsSet.getSamplingRate(),
            '-Kv': tsSet.getAcquisition().getVoltage(),
            '-Cs': tsSet.getAcquisition().getSphericalAberration(),
            # '-Defoc': 0,  # disable defocus correction  # This parameter does not appear in the manual of Aretomo2_1.0.0
            '-DarkTol': self.darkTol.get(),
            '-Gpu': '%(GPU)s'
        }

        if not self.useInputProt:
            args['-Align'] = 0 if self.skipAlign else 1

            tiltAxisAngle = ts.getAcquisition().getTiltAxisAngle() or 0.0
            if ts.hasAlignment():
                # in this case we already used ts.applyTransform()
                tiltAxisAngle = 0.0

            args['-TiltAxis'] = f"{tiltAxisAngle} {self.refineTiltAxis.get() - 1}"
            args['-TiltCor'] = self.refineTiltAngles.get() - 1

            if not self.skipAlign:
                args['-AlignZ'] = self.alignZ

            if self.sampleType.get() == LOCAL_MOTION_COORDS:
                args['-RoiFile'] = self.coordsFn
            elif self.sampleType.get() == LOCAL_MOTION_PATCHES:
                args['-Patch'] = f"{self.patchX} {self.patchY}"

            if self.roiArea.get():
                args['-Roi'] = self.roiArea.get()

        else:
            args['-AlnFile'] = self.getFilePath(tsFn, extraPrefix, ".aln")

        if self.reconMethod == RECON_SART:
            args['-Sart'] = f"{self.SARTiter} {self.SARTproj}"
        else:
            args['-Wbp'] = 1

        param = ' '.join([f'{k} {str(v)}' for k, v in args.items()])
        param += ' ' + self.extraParams.get()
        program = Plugin.getProgram()

        self.runJob(program, param, env=Plugin.getEnviron())

    def createOutputStep(self, tsObjId: int, tsId: str, tsFn: str):
        self.info(f'------- createOutputStep ts_id: {tsObjId}')

        ts = self._getSetOfTiltSeries()[tsObjId]
        extraPrefix = self._getExtraPath(tsId)

        if not (self.makeTomo and self.skipAlign):
            AretomoAln = readAlnFile(self.getFilePath(tsFn, extraPrefix, ".aln"))
            alignmentMatrix = getTransformationMatrix(AretomoAln.imod_matrix)

        if self.makeTomo:
            outputSetOfTomograms = self.getOutputSetOfTomograms()

            # Tomogram attributes
            newTomogram = Tomogram()
<<<<<<< HEAD
            tomoFileName = self.getFilePath(tsFn, extraPrefix, ".mrc")
            newTomogram.setLocation(tomoFileName)

            # Set tomogram origin
            x, y, z = self._getOutputDim(tomoFileName)
            origin = Transform()
            sr = self._getInputSampling() * self.binFactor.get()
            origin.setShifts(x / -2. * sr,
                             y / -2. * sr,
                             z / -2. * sr)
            newTomogram.setOrigin(origin)
=======
            newTomogram.setLocation(self.getFilePath(tsFn, extraPrefix, ".mrc"))
            newTomogram.setSamplingRate(outputSetOfTomograms.getSamplingRate())
            newTomogram.setOrigin()
>>>>>>> 2e71ab09
            newTomogram.setAcquisition(ts.getAcquisition())
            newTomogram.setTsId(tsId)

            outputSetOfTomograms.append(newTomogram)
            outputSetOfTomograms.update(newTomogram)
            outputSetOfTomograms.write()
            self._store(outputSetOfTomograms)
        else:
            if self._saveInterpolated():
                # Create new set of aligned TS with potentially fewer tilts included
                outTsAligned = self.getOutputSetOfTiltSeries(OUT_TS_ALN)
                newTs = TiltSeries(tsId=tsId)
                newTs.copyInfo(ts)
                newTs.setSamplingRate(self._getOutputSampling())
                outTsAligned.append(newTs)
                accumDose = 0.
                trMatrix = np.eye(3)
                t = Transform()
                t.setMatrix(trMatrix)

                for secNum, tiltImage in enumerate(ts.iterItems(orderBy="_index")):
                    if secNum in AretomoAln.sections:
                        newTi = TiltImage()
                        newTi.copyInfo(tiltImage, copyId=False, copyTM=False)

                        acq = tiltImage.getAcquisition()
                        acq.setTiltAxisAngle(0.)
                        newTi.setAcquisition(acq)
                        newTi.setTransform(t)

                        secIndex = AretomoAln.sections.index(secNum)
                        newTi.setTiltAngle(AretomoAln.tilt_angles[secIndex])
                        newTi.setLocation(secIndex + 1,
                                          (self.getFilePath(tsFn, extraPrefix, ".mrc")))
                        newTi.setSamplingRate(self._getOutputSampling())
                        newTs.append(newTi)
                        accumDose = acq.getAccumDose()

                acq = newTs.getAcquisition()
                acq.setAccumDose(accumDose)  # set accum dose from the last tilt-image
                acq.setTiltAxisAngle(0.)  # 0 because TS is aligned
                newTs.setAcquisition(acq)

                dims = self._getOutputDim(newTi.getFileName())
                newTs.setInterpolated(True)
                newTs.setDim(dims)
                newTs.write(properties=False)

                outTsAligned.update(newTs)
                outTsAligned.write()
                self._store(outTsAligned)
            else:
                # remove aligned stack from output
                pwutils.cleanPath(self.getFilePath(tsFn, extraPrefix, ".mrc"))

        # Save original TS stack with new alignment,
        # unless making a tomo from pre-aligned TS
        if not (self.makeTomo and self.skipAlign):
            outputSetOfTiltSeries = self.getOutputSetOfTiltSeries(OUT_TS)
            newTs = ts.clone()
            newTs.copyInfo(ts)
            newTs.setSamplingRate(self._getInputSampling())
            outputSetOfTiltSeries.append(newTs)

            for secNum, tiltImage in enumerate(ts.iterItems(orderBy="_index")):
                newTi = tiltImage.clone()
                newTi.copyInfo(tiltImage, copyId=True, copyTM=False)
                transform = Transform()

                if secNum not in AretomoAln.sections:
                    newTi.setEnabled(False)
                    transform.setMatrix(np.identity(3))
                else:
                    # set tilt angles
                    secIndex = AretomoAln.sections.index(secNum)
                    acq = tiltImage.getAcquisition()

                    # AreTomo Alignment / Priims bprmMn
                    # RawSize = 512 512 61
                    # NumPatches = 0
                    # DarkFrame =     0    0   -55.00
                    # DarkFrame =     1    1   -53.00
                    # DarkFrame =     2    2   -51.00
                    # DarkFrame =     3    3   -49.00
                    # DarkFrame =     4    4   -47.00
                    # DarkFrame =     5    5   -45.00
                    # DarkFrame =     6    6   -43.00
                    # DarkFrame =    58   58    61.00
                    # DarkFrame =    59   59    63.00
                    # DarkFrame =    60   60    65.00
                    # SEC     ROT         GMAG       TX          TY      SMEAN     SFIT    SCALE     BASE     TILT
                    #     7   -10.6414    1.00000     30.409     -7.146     1.00     1.00     1.00     0.00  1567301525373690323140608.00
                    #     8   -10.6414    1.00000     25.102     -4.066     1.00     1.00     1.00     0.00  1567301525373690323140608.00
                    #     9   -10.6414    1.00000     28.247     -7.649     1.00     1.00     1.00     0.00  1567301525373690323140608.00
                    #    10   -10.6414    1.00000     24.338     -5.868     1.00     1.00     1.00     0.00  1567301525373690323140608.00
                    #    11   -10.6414    1.00000     24.933     -9.522     1.00     1.00     1.00     0.00  1567301525373690323140608.00
                    #    12   -10.6414    1.00000     19.320     -6.462     1.00     1.00     1.00     0.00  1567301525373690323140608.00
                    #    13   -10.6414    1.00000     22.578     -7.041     1.00     1.00     1.00     0.00  1567301525373690323140608.00
                    #    14   -10.6414    1.00000     21.910     -2.594     1.00     1.00     1.00     0.00  1567301525373690323140608.00
                    #    15   -10.6414    1.00000     18.168     -5.507     1.00     1.00     1.00     0.00  1567301525373690323140608.00
                    #    16   -10.6414    1.00000     15.749     -3.227     1.00     1.00     1.00     0.00  1567301525373690323140608.00
                    #    17   -10.6414    1.00000     18.577     -4.008     1.00     1.00     1.00     0.00  1567301525373690323140608.00
                    #    18   -10.6414    1.00000     17.274     -3.275     1.00     1.00     1.00     0.00  1567301525373690323140608.00
                    #    19   -10.6414    1.00000     16.170     -2.907     1.00     1.00     1.00     0.00  1567301525373690323140608.00
                    #    20   -10.6414    1.00000     15.095      0.008     1.00     1.00     1.00     0.00  1567301525373690323140608.00
                    #    21   -10.6414    1.00000     15.115     -3.432     1.00     1.00     1.00     0.00  1567301525373690323140608.00
                    #    22   -10.6414    1.00000     15.235     -2.043     1.00     1.00     1.00     0.00  1567301525373690323140608.00
                    #    23   -10.6414    1.00000     14.124     -0.517     1.00     1.00     1.00     0.00  1567301525373690323140608.00

                    #TODO: Once the ali files generated by aretomo provide the correct values for both the tilt axis
                    #angle and the tilt angles, uncomment the two following lines
                    acq.setTiltAxisAngle(AretomoAln.tilt_axes[secIndex])
                    # newTi.setTiltAngle(AretomoAln.tilt_angles[secIndex])
                    newTi.setAcquisition(acq)

                    # set Transform
                    m = alignmentMatrix[:, :, secIndex]
                    self.debug(
                        f"Section {secNum}: {AretomoAln.tilt_axes[secIndex]}, "
                        f"{AretomoAln.tilt_angles[secIndex]}")
                    transform.setMatrix(m)

                newTi.setTransform(transform)
                newTi.setSamplingRate(self._getInputSampling())
                newTs.append(newTi)

            # update tilt axis angle for TS with the first value only
            acq = newTs.getAcquisition()
            acq.setTiltAxisAngle(AretomoAln.tilt_axes[0])
            newTs.setAcquisition(acq)

            newTs.setDim(self._getSetOfTiltSeries().getDim())
            newTs.write(properties=False)

            outputSetOfTiltSeries.update(newTs)
            outputSetOfTiltSeries.write()
            self._store(outputSetOfTiltSeries)

<<<<<<< HEAD
            # Output set of CTF tomo series ----------------------------------------
            outputCtfs = self.getOutputSetOfCtfs()

            newCTFTomoSeries = CTFTomoSeries()
            newCTFTomoSeries.copyInfo(newTs)
            newCTFTomoSeries.setTiltSeries(newTs)
            newCTFTomoSeries.setObjId(ts.getObjId())
            newCTFTomoSeries.setTsId(tsId)
            outputCtfs.append(newCTFTomoSeries)

            outputFile = self.getFilePath(tsFn, extraPrefix, "_ctf.txt")
            ap = AretomoCtfParser()
            ap.parseTSDefocusFile(newTs, outputFile, newCTFTomoSeries)

            outputCtfs.update(newCTFTomoSeries)
            outputCtfs.write()
            self._store(outputCtfs)

    def closeOutputSetsStep(self):
        for _, outputset in self.iterOutputAttributes():
            outputset.setStreamState(Set.STREAM_CLOSED)

        self._store()

=======
>>>>>>> 2e71ab09
    # --------------------------- INFO functions ------------------------------
    def _summary(self) -> List[str]:
        summary = []
        if hasattr(self, OUT_TOMO):
            summary.append(f"Input tilt-series: "
                           f"{self._getSetOfTiltSeries().getSize()}.\n"
                           f"Tomograms reconstructed: "
                           f"{self.outputSetOfTomograms.getSize()}.\n")
        elif hasattr(self, OUT_TS):
            summary.append(f"Input tilt-series: "
                           f"{self._getSetOfTiltSeries().getSize()}.\n"
                           f"Tilt series aligned: "
                           f"{self.outputSetOfTiltSeries.getSize()}")
        else:
            summary.append("Output is not ready yet.")

        if self._saveInterpolated() and not self.makeTomo:
            summary.append("*Interpolated TS stack may have a few "
                           "dark tilt images removed.*")

        return summary

    def _methods(self) -> List[str]:
        methods = []

        return methods

    def _validate(self) -> List[str]:
        errors = []
        self._validateThreads(errors)

        if self.useInputProt:
            if not self.inputProt.hasValue():
                errors.append("Provide input AreTomo protocol for alignment.")
        else:
            if (not self.skipAlign) and self.makeTomo and (
                    self.alignZ >= self.tomoThickness):
                errors.append("Z volume height for alignment should be always "
                              "smaller than tomogram thickness.")

        if self.skipAlign and not self.makeTomo:
            errors.append("You cannot switch off both alignment and "
                          "reconstruction.")

        if self._getSetOfTiltSeries():
            if self._getSetOfTiltSeries().hasAlignment() and not self.skipAlign:
                errors.append("Input tilt-series already have alignment "
                              "information. You probably want to skip alignment step.")

        return errors

    # --------------------------- UTILS functions -----------------------------
    def readingOutput(self) -> None:
        try:
            if self.outputSetOfTiltSeries:
                for ts in self.outputSetOfTiltSeries:
                    self.TS_read.append(ts.getObjId())
            self.info(f'Tomograms calculated for this TS_ID : {self.TS_read}')
            self.outputSOTSList_objID = self.TS_read

        except AttributeError:  # There is no outputSetOfTiltSeries
            pass

    def getFilePath(self,
                    tsFn: Union[str, os.PathLike],
                    prefix: str,
                    ext: Optional[str] = None) -> Union[str, os.PathLike]:
        fileName, fileExtension = os.path.splitext(os.path.basename(tsFn))
        if ext is not None:
            fileExtension = ext

        return os.path.join(prefix, fileName + fileExtension)

    def getOutputSetOfTomograms(self) -> SetOfTomograms:
        if hasattr(self, OUT_TOMO):
            self.outputSetOfTomograms.enableAppend()
        else:
            outputSetOfTomograms = self._createSetOfTomograms()
            outputSetOfTomograms.copyInfo(self._getSetOfTiltSeries())
            outputSetOfTomograms.setSamplingRate(self._getOutputSampling())
            outputSetOfTomograms.setStreamState(Set.STREAM_OPEN)
            self._defineOutputs(**{OUT_TOMO: outputSetOfTomograms})
            self._defineSourceRelation(self.inputSetOfTiltSeries,
                                       outputSetOfTomograms)
        return self.outputSetOfTomograms

    def getOutputSetOfTiltSeries(self,
                                 outputName: Literal[OUT_TS, OUT_TS_ALN] = OUT_TS) -> SetOfTiltSeries:
        if hasattr(self, outputName):
            getattr(self, outputName).enableAppend()
        else:
            if outputName == OUT_TS_ALN:
                suffix = "_interpolated"
                pixSize = self._getOutputSampling()
            else:
                suffix = ""
                pixSize = self._getInputSampling()

            outputSetOfTiltSeries = self._createSetOfTiltSeries(suffix=suffix)
            outputSetOfTiltSeries.copyInfo(self._getSetOfTiltSeries())
            # Dimensions will be updated later
            outputSetOfTiltSeries.setDim(self._getSetOfTiltSeries().getDim())
            outputSetOfTiltSeries.setSamplingRate(pixSize)
            outputSetOfTiltSeries.setStreamState(Set.STREAM_OPEN)
            self._defineOutputs(**{outputName: outputSetOfTiltSeries})
            self._defineSourceRelation(self.inputSetOfTiltSeries,
                                       outputSetOfTiltSeries)
        return getattr(self, outputName)

    def getOutputSetOfCtfs(self) -> SetOfCTFTomoSeries:
        outputCtfs = getattr(self, OUT_CTFS, None)
        if outputCtfs:
            outputCtfs.enableAppend()
        else:
            outputCtfs = SetOfCTFTomoSeries.create(self._getPath(), template='CTFmodels%s.sqlite')
            outputCtfs.setSetOfTiltSeries(self.getOutputSetOfTiltSeries(OUT_TS))
            outputCtfs.setStreamState(Set.STREAM_OPEN)
            self._defineOutputs(**{OUT_CTFS: outputCtfs})
            self._defineSourceRelation(self.inputSetOfTiltSeries, outputCtfs)
        return outputCtfs

    def _getSetOfTiltSeries(self) -> SetOfTiltSeries:
        return self.inputSetOfTiltSeries.get()

    def _getOutputSampling(self) -> float:
        return self._getInputSampling() * self.binFactor.get()

    def _getInputSampling(self) -> float:
        return self._getSetOfTiltSeries().getSamplingRate()

    def _getOutputDim(self, fn: str) -> Tuple[int, int, int]:
        ih = ImageHandler()
        x, y, z, _ = ih.getDimensions(fn)
        return (x, y, z)

    def _generateTltFile(self, ts: TiltSeries,
                         outputFn: os.PathLike) -> None:
        """ Generate .tlt file with tilt angles and accumulated dose. """
        angleList = []

        for ti in ts.iterItems(orderBy="_index"):
            accDose = ti.getAcquisition().getAccumDose()
            tAngle = ti.getTiltAngle()
            angleList.append((tAngle, accDose))

        with open(outputFn, 'w') as f:
            if self.doDW:
                f.writelines(f"{i[0]:0.3f} {i[1]:0.3f}\n" for i in angleList)
            else:
                f.writelines(f"{i[0]:0.3f}\n" for i in angleList)

    def _saveInterpolated(self) -> bool:
        return self.saveStack
<|MERGE_RESOLUTION|>--- conflicted
+++ resolved
@@ -422,23 +422,9 @@
 
             # Tomogram attributes
             newTomogram = Tomogram()
-<<<<<<< HEAD
             tomoFileName = self.getFilePath(tsFn, extraPrefix, ".mrc")
             newTomogram.setLocation(tomoFileName)
-
-            # Set tomogram origin
-            x, y, z = self._getOutputDim(tomoFileName)
-            origin = Transform()
-            sr = self._getInputSampling() * self.binFactor.get()
-            origin.setShifts(x / -2. * sr,
-                             y / -2. * sr,
-                             z / -2. * sr)
-            newTomogram.setOrigin(origin)
-=======
-            newTomogram.setLocation(self.getFilePath(tsFn, extraPrefix, ".mrc"))
-            newTomogram.setSamplingRate(outputSetOfTomograms.getSamplingRate())
             newTomogram.setOrigin()
->>>>>>> 2e71ab09
             newTomogram.setAcquisition(ts.getAcquisition())
             newTomogram.setTsId(tsId)
 
@@ -577,7 +563,6 @@
             outputSetOfTiltSeries.write()
             self._store(outputSetOfTiltSeries)
 
-<<<<<<< HEAD
             # Output set of CTF tomo series ----------------------------------------
             outputCtfs = self.getOutputSetOfCtfs()
 
@@ -602,8 +587,6 @@
 
         self._store()
 
-=======
->>>>>>> 2e71ab09
     # --------------------------- INFO functions ------------------------------
     def _summary(self) -> List[str]:
         summary = []
