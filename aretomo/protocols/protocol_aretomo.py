--- conflicted
+++ resolved
@@ -251,17 +251,11 @@
     # --------------------------- INSERT steps functions ----------------------
     def _insertAllSteps(self):
         for ts in self.inputSetOfTiltSeries.get():
-<<<<<<< HEAD
-            self._insertFunctionStep(self.convertInputStep, ts.getObjId())
-            self._insertFunctionStep(self.runAreTomoStep, ts.getObjId())
-            self._insertFunctionStep(self.createOutputStep, ts.getObjId())
-=======
             args = (ts.getObjId(), ts.getTsId(),
                     ts.getFirstItem().getFileName())
             self._insertFunctionStep(self.convertInputStep, *args)
             self._insertFunctionStep(self.runAreTomoStep, *args)
             self._insertFunctionStep(self.createOutputStep, *args)
->>>>>>> 97c723d9
         self._insertFunctionStep(self.closeOutputSetsStep)
 
     # --------------------------- STEPS functions -----------------------------
@@ -393,13 +387,8 @@
                 outTsAligned.append(newTs)
                 accumDose = 0.
 
-<<<<<<< HEAD
                 for secNum, tiltImage in enumerate(ts.iterItems(orderBy="_index")):
-                    if secNum in sec_nums:
-=======
-                for secNum, tiltImage in enumerate(ts.iterItems()):
                     if secNum in AretomoAln.sections:
->>>>>>> 97c723d9
                         newTi = TiltImage()
                         newTi.copyInfo(tiltImage, copyId=False, copyTM=False)
 
@@ -599,17 +588,9 @@
     def _generateTltFile(self, ts: TiltSeries,
                          outputFn: os.PathLike) -> None:
         """ Generate .tlt file with tilt angles and accumulated dose. """
-<<<<<<< HEAD
-        angleList = []
-
-        for ti in ts.iterItems(orderBy="_index"):
-            accDose = ti.getAcquisition().getAccumDose()
-            tAngle = ti.getTiltAngle()
-            angleList.append((tAngle, accDose))
-=======
+
         tsParams = ts.aggregate(["COUNT"], "_tiltAngle",
                                 ["_tiltAngle", "_acquisition._accumDose"])
->>>>>>> 97c723d9
 
         with open(outputFn, 'w') as f:
             if self.doDW:
