--- conflicted
+++ resolved
@@ -33,11 +33,7 @@
 from .constants import *
 
 
-<<<<<<< HEAD
-__version__ = '3.10.0'
-=======
 __version__ = '3.9.2'
->>>>>>> 64df3220
 _logo = "aretomo_logo.png"
 _references = ['Zheng2022']
 
