--- conflicted
+++ resolved
@@ -1,4 +1,3 @@
-<<<<<<< HEAD
 3.9.0:
   Users:
     - Generates the output SetOfCtfTomoSeries if the CTF files are found
@@ -7,9 +6,7 @@
     - Fix the origin set by Scipion to the generated tomograms.
   Developers:
     - Rewrite tests using the TCL from em-tomo and the reliontomo test dataset.
-=======
 3.8.2: bugfix: tomograms origin fixed and more robust
->>>>>>> 2e71ab09
 3.8.1: bugfix for reading aln file with dark views removed
 3.8:
     - add aretomo2 1.0.0
